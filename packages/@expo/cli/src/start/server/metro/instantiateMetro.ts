import { ExpoConfig, getConfig } from '@expo/config';
import { MetroDevServerOptions } from '@expo/dev-server';
import type { LoadOptions } from '@expo/metro-config';
import chalk from 'chalk';
import http from 'http';
import type Metro from 'metro';
import { Terminal } from 'metro-core';

import { MetroBundlerDevServer } from './MetroBundlerDevServer';
import { MetroTerminalReporter } from './MetroTerminalReporter';
import { importExpoMetroConfig } from './resolveFromProject';
import { getRouterDirectory } from './router';
import { runServer } from './runServer-fork';
import { withMetroMultiPlatformAsync } from './withMetroMultiPlatform';
import { Log } from '../../../log';
import { getMetroProperties } from '../../../utils/analytics/getMetroProperties';
import { createDebuggerTelemetryMiddleware } from '../../../utils/analytics/metroDebuggerMiddleware';
import { logEventAsync } from '../../../utils/analytics/rudderstackClient';
import { env } from '../../../utils/env';
import { getMetroServerRoot } from '../middleware/ManifestMiddleware';
import { createDevServerMiddleware } from '../middleware/createDevServerMiddleware';
import { getPlatformBundlers } from '../platformBundlers';
<<<<<<< HEAD
import { MetroBundlerDevServer } from './MetroBundlerDevServer';
import { MetroTerminalReporter } from './MetroTerminalReporter';
import { importExpoMetroConfig } from './resolveFromProject';
import { getRouterDirectory, getRouterDirectoryModuleIdWithManifest } from './router';
import { runServer } from './runServer-fork';
import { withMetroMultiPlatformAsync } from './withMetroMultiPlatform';
=======
>>>>>>> e4eba8a7

// From expo/dev-server but with ability to use custom logger.
type MessageSocket = {
  broadcast: (method: string, params?: Record<string, any> | undefined) => void;
};

export async function loadMetroConfigAsync(
  projectRoot: string,
  options: LoadOptions,
  {
    exp = getConfig(projectRoot, { skipSDKVersionRequirement: true, skipPlugins: true }).exp,
  }: { exp?: ExpoConfig } = {}
) {
  let reportEvent: ((event: any) => void) | undefined;
  const serverRoot = getMetroServerRoot(projectRoot);

  const terminal = new Terminal(process.stdout);
  const terminalReporter = new MetroTerminalReporter(serverRoot, terminal);

  const reporter = {
    update(event: any) {
      terminalReporter.update(event);
      if (reportEvent) {
        reportEvent(event);
      }
    },
  };

  const ExpoMetroConfig = importExpoMetroConfig(projectRoot);
  let config = await ExpoMetroConfig.loadAsync(projectRoot, { reporter, ...options });

  const platformBundlers = getPlatformBundlers(exp);

  config = await withMetroMultiPlatformAsync(projectRoot, {
    routerDirectory: getRouterDirectoryModuleIdWithManifest(projectRoot, exp),
    config,
    platformBundlers,
    isTsconfigPathsEnabled: !!exp.experiments?.tsconfigPaths,
    webOutput: exp.web?.output ?? 'single',
  });

  logEventAsync('metro config', getMetroProperties(projectRoot, exp, config));

  return {
    config,
    setEventReporter: (logger: (event: any) => void) => (reportEvent = logger),
    reporter: terminalReporter,
  };
}

/** The most generic possible setup for Metro bundler. */
export async function instantiateMetroAsync(
  metroBundler: MetroBundlerDevServer,
  options: Omit<MetroDevServerOptions, 'logger'>
): Promise<{
  metro: Metro.Server;
  server: http.Server;
  middleware: any;
  messageSocket: MessageSocket;
}> {
  const projectRoot = metroBundler.projectRoot;

  // TODO: When we bring expo/metro-config into the expo/expo repo, then we can upstream this.
  const { exp } = getConfig(projectRoot, {
    skipSDKVersionRequirement: true,
    skipPlugins: true,
  });

  const { config: metroConfig, setEventReporter } = await loadMetroConfigAsync(
    projectRoot,
    options,
    { exp }
  );

  const { middleware, websocketEndpoints, eventsSocketEndpoint, messageSocketEndpoint } =
    createDevServerMiddleware(projectRoot, {
      port: metroConfig.server.port,
      watchFolders: metroConfig.watchFolders,
    });

  const customEnhanceMiddleware = metroConfig.server.enhanceMiddleware;
  // @ts-expect-error: can't mutate readonly config
  metroConfig.server.enhanceMiddleware = (metroMiddleware: any, server: Metro.Server) => {
    if (customEnhanceMiddleware) {
      metroMiddleware = customEnhanceMiddleware(metroMiddleware, server);
    }
    return middleware.use(metroMiddleware);
  };

  middleware.use(createDebuggerTelemetryMiddleware(projectRoot, exp));

  const { server, metro } = await runServer(metroBundler, metroConfig, {
    hmrEnabled: true,
    // @ts-expect-error: Inconsistent `websocketEndpoints` type between metro and @react-native-community/cli-server-api
    websocketEndpoints,
    watch: isWatchEnabled(),
  });

  setEventReporter(eventsSocketEndpoint.reportEvent);

  return {
    metro,
    server,
    middleware,
    messageSocket: messageSocketEndpoint,
  };
}

/**
 * Simplify and communicate if Metro is running without watching file updates,.
 * Exposed for testing.
 */
export function isWatchEnabled() {
  if (env.CI) {
    Log.log(
      chalk`Metro is running in CI mode, reloads are disabled. Remove {bold CI=true} to enable watch mode.`
    );
  }

  return !env.CI;
}<|MERGE_RESOLUTION|>--- conflicted
+++ resolved
@@ -20,15 +20,12 @@
 import { getMetroServerRoot } from '../middleware/ManifestMiddleware';
 import { createDevServerMiddleware } from '../middleware/createDevServerMiddleware';
 import { getPlatformBundlers } from '../platformBundlers';
-<<<<<<< HEAD
 import { MetroBundlerDevServer } from './MetroBundlerDevServer';
 import { MetroTerminalReporter } from './MetroTerminalReporter';
 import { importExpoMetroConfig } from './resolveFromProject';
 import { getRouterDirectory, getRouterDirectoryModuleIdWithManifest } from './router';
 import { runServer } from './runServer-fork';
 import { withMetroMultiPlatformAsync } from './withMetroMultiPlatform';
-=======
->>>>>>> e4eba8a7
 
 // From expo/dev-server but with ability to use custom logger.
 type MessageSocket = {
