--- conflicted
+++ resolved
@@ -81,29 +81,6 @@
     return port;
   }
 
-<<<<<<< HEAD
-  /** Get routes from Expo Router. */
-  async getRoutesAsync() {
-    const url = this.getDevServerUrl();
-    assert(url, 'Dev server must be started');
-    const { getManifest } = await getStaticRenderFunctions(this.projectRoot, url, {
-      // Ensure the API Routes are included
-      environment: 'node',
-      lazy: false,
-    });
-
-    try {
-      return await getManifest({ fetchData: true });
-    } catch (error: any) {
-      Log.error(
-        'Failed to generate routes with Metro, the Metro config may not be using the correct serializer. Ensure the metro.config.js is extending the expo/metro-config and is not overriding the serializer.'
-      );
-      throw error;
-    }
-  }
-
-=======
->>>>>>> 2fdba45d
   async composeResourcesWithHtml({
     mode,
     resources,
@@ -135,17 +112,6 @@
   }) {
     const url = this.getDevServerUrl()!;
 
-<<<<<<< HEAD
-    const { getStaticContent } = await getStaticRenderFunctions(this.projectRoot, url, {
-      minify,
-      dev: mode !== 'production',
-      // Ensure the API Routes are included
-      environment: 'node',
-      lazy: false,
-    });
-    return async (path: string) => {
-      return await getStaticContent(new URL(path, url));
-=======
     const { getStaticContent, getManifest } = await getStaticRenderFunctions(
       this.projectRoot,
       url,
@@ -154,8 +120,20 @@
         dev: mode !== 'production',
         // Ensure the API Routes are included
         environment: 'node',
+        // Disable for bundle splitting.
+        lazy: false,
       }
     );
+
+    // try {
+    //   return await getManifest({ fetchData: true });
+    // } catch (error: any) {
+    //   Log.error(
+    //     'Failed to generate routes with Metro, the Metro config may not be using the correct serializer. Ensure the metro.config.js is extending the expo/metro-config and is not overriding the serializer.'
+    //   );
+    //   throw error;
+    // }
+
     return {
       // Get routes from Expo Router.
       manifest: await getManifest({ fetchData: true }),
@@ -163,7 +141,6 @@
       async renderAsync(path: string) {
         return await getStaticContent(new URL(path, url));
       },
->>>>>>> 2fdba45d
     };
   }
 
