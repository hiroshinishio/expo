--- conflicted
+++ resolved
@@ -1,10 +1,4 @@
-<<<<<<< HEAD
-import { prependMiddleware } from '@expo/dev-server';
-import chalk from 'chalk';
 import fs from 'fs';
-
-import { Log } from '../../../log';
-=======
 /**
  * Copyright © 2022 650 Industries.
  *
@@ -26,7 +20,6 @@
 import getDevClientProperties from '../../../utils/analytics/getDevClientProperties';
 import { logEventAsync } from '../../../utils/analytics/rudderstackClient';
 import { CommandError } from '../../../utils/errors';
->>>>>>> 0ac667e5
 import { getFreePortAsync } from '../../../utils/port';
 import { BundlerDevServer, BundlerStartOptions, DevServerInstance } from '../BundlerDevServer';
 import { getStaticRenderFunctions } from '../getStaticRenderFunctions';
@@ -46,10 +39,7 @@
   RuntimeRedirectMiddleware,
 } from '../middleware/RuntimeRedirectMiddleware';
 import { ServeStaticMiddleware } from '../middleware/ServeStaticMiddleware';
-<<<<<<< HEAD
 import { ensureEnvironmentSupportsTLSAsync } from '../webpack/tls';
-import { instantiateMetroAsync } from './instantiateMetro';
-=======
 import { prependMiddleware } from '../middleware/mutations';
 import { ServerNext, ServerRequest, ServerResponse } from '../middleware/server.types';
 import { startTypescriptTypeGenerationAsync } from '../type-generation/startTypescriptTypeGeneration';
@@ -65,7 +55,6 @@
 }
 
 const debug = require('debug')('expo:start:server:metro') as typeof console.log;
->>>>>>> 0ac667e5
 
 /** Default port to use for apps running in Expo Go. */
 const EXPO_GO_METRO_PORT = 8081;
@@ -336,7 +325,6 @@
       unversioned: false,
     };
 
-<<<<<<< HEAD
     if (options.https) {
       const hostname = new URL(this.urlCreator.constructUrl()).hostname;
       debug('Configuring TLS to enable HTTPS support:', hostname);
@@ -355,12 +343,10 @@
       }
     }
 
-    const { server, middleware, messageSocket } = await instantiateMetroAsync(
-      this.projectRoot,
-      parsedOptions
-=======
+    const protocol = options.https ? 'https' : 'http';
+
     // Required for symbolication:
-    process.env.EXPO_DEV_SERVER_ORIGIN = `http://localhost:${options.port}`;
+    process.env.EXPO_DEV_SERVER_ORIGIN = `${protocol}://localhost:${options.port}`;
 
     const { metro, server, middleware, messageSocket } = await instantiateMetroAsync(
       this,
@@ -368,7 +354,6 @@
       {
         isExporting: !!options.isExporting,
       }
->>>>>>> 0ac667e5
     );
 
     const manifestMiddleware = await this.getManifestMiddlewareAsync(options);
@@ -482,12 +467,7 @@
       });
     };
 
-<<<<<<< HEAD
-    const protocol = options.https ? 'https' : 'http';
-
-=======
     this.metro = metro;
->>>>>>> 0ac667e5
     return {
       server,
       location: {
