/**
 * Copyright © 2022 650 Industries.
 *
 * This source code is licensed under the MIT license found in the
 * LICENSE file in the root directory of this source tree.
 */
<<<<<<< HEAD
import { Graph, MixedOutput, Module } from 'metro';
import { ConfigT, InputConfigT, SerializerConfigT } from 'metro-config';
=======
import { isJscSafeUrl, toNormalUrl } from 'jsc-safe-url';
import { MixedOutput } from 'metro';
import { InputConfigT, SerializerConfigT } from 'metro-config';
>>>>>>> efd4cae1
import baseJSBundle from 'metro/src/DeltaBundler/Serializers/baseJSBundle';
import bundleToString from 'metro/src/lib/bundleToString';
import path from 'path';

import { env } from '../env';
import { environmentVariableSerializerPlugin } from './environmentVariableSerializerPlugin';
import { fileNameFromContents, getCssSerialAssets } from './getCssDeps';
import { SerialAsset } from './serializerAssets';

export type Serializer = NonNullable<SerializerConfigT['customSerializer']>;

export type SerializerParameters = Parameters<Serializer>;

// A serializer that processes the input and returns a modified version.
// Unlike a serializer, these can be chained together.
export type SerializerPlugin = (...props: SerializerParameters) => SerializerParameters;

export function withExpoSerializers(config: InputConfigT): InputConfigT {
  const processors: SerializerPlugin[] = [];
  if (!env.EXPO_NO_CLIENT_ENV_VARS) {
    processors.push(environmentVariableSerializerPlugin);
  }

  return withSerializerPlugins(config, processors);
}

// There can only be one custom serializer as the input doesn't match the output.
// Here we simply run
export function withSerializerPlugins(
  config: InputConfigT,
  processors: SerializerPlugin[]
): InputConfigT {
  const originalSerializer = config.serializer?.customSerializer;

  return {
    ...config,
    serializer: {
      ...config.serializer,
      customSerializer: createSerializerFromSerialProcessors(
        config,
        processors,
        originalSerializer
      ),
    },
  };
}

<<<<<<< HEAD
function getDefaultSerializer(
  serializerConfig: SerializerConfigT,
  fallbackSerializer?: Serializer
): Serializer {
=======
function getDefaultSerializer(fallbackSerializer?: Serializer | null): Serializer {
>>>>>>> efd4cae1
  const defaultSerializer =
    fallbackSerializer ??
    (async (...params: SerializerParameters) => {
      const bundle = baseJSBundle(...params);
      const outputCode = bundleToString(bundle).code;
      return outputCode;
    });
<<<<<<< HEAD

  return (...props: SerializerParameters): string | any => {
    const [entryFile, preModules, graph, options] = props;
=======
  return async (
    ...props: SerializerParameters
  ): Promise<string | { code: string; map: string }> => {
    const [, , graph, options] = props;
    const jsCode = await defaultSerializer(...props);
>>>>>>> efd4cae1

    if (!options.sourceUrl) {
      return defaultSerializer(...props);
    }
    const sourceUrl = isJscSafeUrl(options.sourceUrl)
      ? toNormalUrl(options.sourceUrl)
      : options.sourceUrl;
    const url = new URL(sourceUrl, 'https://expo.dev');
    if (
      url.searchParams.get('platform') !== 'web' ||
      url.searchParams.get('serializer.output') !== 'static'
    ) {
      // Default behavior if `serializer.output=static` is not present in the URL.
      return defaultSerializer(...props);
    }

    const cssDeps = getCssSerialAssets<MixedOutput>(graph.dependencies, {
      projectRoot: options.projectRoot,
      processModuleFilter: options.processModuleFilter,
    });

    // JS

    const jsAssets: SerialAsset[] = [];

    // Create split graph from main graph
    const splitGraph = generateDependencyGraphForEachSplitPoint(new Set([entryFile]), graph).filter(
      Boolean
    );

    // moduleId: url
    const dll: Record<number, string> = {};

    splitGraph.forEach(async (graph, index) => {
      if (!graph) return;

      const entryFile = graph.entryPoints[0];

      const modulePath = graph.dependencies.get(entryFile)!.path;
      const moduleId = options.createModuleId(modulePath);

      const prependInner = index === 0 ? preModules : [];

      const fileName = path.basename(entryFile, '.js');
      const jsSplitBundle = baseJSBundle(entryFile, prependInner, graph, {
        ...options,
        runBeforeMainModule: serializerConfig.getModulesRunBeforeMainModule(
          path.relative(options.projectRoot, entryFile)
        ),
        sourceMapUrl: `${fileName}.js.map`,
      });

      const jsCode = bundleToString(jsSplitBundle).code;

      // // Save sourcemap
      // const getSortedModules = (graph) => {
      //   return [...graph.dependencies.values()].sort(
      //     (a, b) => options.createModuleId(a.path) - options.createModuleId(b.path)
      //   );
      // };
      // const sourceMapString = require('metro/src/DeltaBundler/Serializers/sourceMapString');

      // const sourceMap = sourceMapString([...prependInner, ...getSortedModules(graph)], {
      //   // excludeSource: options.excludeSource,
      //   processModuleFilter: options.processModuleFilter,
      //   shouldAddToIgnoreList: options.shouldAddToIgnoreList,
      //   // excludeSource: options.excludeSource,
      // });

      // await writeFile(outputOpts.sourceMapOutput, sourceMap, null);

      const relativeEntry = path.relative(options.projectRoot, entryFile);
      const outputFile = options.dev
        ? entryFile
        : `_expo/static/js/web/${fileNameFromContents({
            filepath: relativeEntry,
            src: jsCode,
          })}.js`;

      dll[moduleId] = '/' + outputFile;

      jsAssets.push({
        filename: outputFile,
        originFilename: relativeEntry,
        type: 'js',
        metadata: {},
        source: jsCode,
      });
    });

    jsAssets.push({
      filename: '_expo/static/json/web/dll.json',
      originFilename: 'dll.json',
      type: 'json',
      metadata: {},
      source: JSON.stringify(dll),
    });

    return JSON.stringify([...jsAssets, ...cssDeps]);
  };
}

const generateDependencyGraphForEachSplitPoint = (
  entryFiles: Set<string>,
  graph: Graph<MixedOutput>,
  multiBundles: Map<string, Set<string>> = new Map(),
  used: Set<string> = new Set()
) => {
  entryFiles.forEach((entryFile) => {
    if (multiBundles.has(entryFile)) {
      return multiBundles;
    }

    const result = getTransitiveDependencies(entryFile, graph, used);
    multiBundles.set(entryFile, result.deps);
    used = new Set([...used, ...result.deps]);

    if (result.entries.size > 0) {
      generateDependencyGraphForEachSplitPoint(result.entries, graph, multiBundles, used);
    }
  });

  return buildDependenciesForEachSplitPoint(multiBundles, graph);
};

const getTransitiveDependencies = (path: string, graph: Graph<MixedOutput>, used: Set<string>) => {
  const result = collectDependenciesForSplitGraph(path, graph, new Set(), new Set(), used);
  result.deps.delete(path);
  return result;
};

const collectDependenciesForSplitGraph = (
  path: string,
  graph: Graph<MixedOutput>,
  deps: Set<string>,
  entries: Set<string>,
  used: Set<string>
) => {
  if (deps.has(path) || used.has(path)) {
    return { deps, entries };
  }

  const module = graph.dependencies.get(path);

  if (!module) {
    return { deps, entries };
  }

  deps.add(path);

  for (const dependency of module.dependencies.values()) {
    if (dependency.data.data.asyncType === 'async') {
      entries.add(dependency.absolutePath);
    } else {
      collectDependenciesForSplitGraph(dependency.absolutePath, graph, deps, entries, used);
    }
  }

  return { deps, entries };
};

const buildDependenciesForEachSplitPoint = (
  multiBundles: Map<string, Set<string>>,
  graph: Graph<MixedOutput>
) => {
  return [...multiBundles.entries()].map((bundle) => {
    const deps = [...bundle[1].values()].map((dep) => [dep, graph.dependencies.get(dep)!]) as [
      string,
      Module
    ][];
    if (!graph.dependencies.get(bundle[0])) {
      return null;
      // 'Async module is missing from graph. This can happen when lazy bundling is enabled'
    }
    return {
      dependencies: new Map([
        // Initial
        [bundle[0], graph.dependencies.get(bundle[0])!],
        // Others
        ...deps,
      ]),
      entryPoints: [bundle[0]],
      // IDK...
      importBundleNames: new Set(),
    };
  });
};

export function createSerializerFromSerialProcessors(
  config: ConfigT,
  processors: (SerializerPlugin | undefined)[],
  originalSerializer?: Serializer | null
): Serializer {
  const finalSerializer = getDefaultSerializer(config?.serializer, originalSerializer);
  return (...props: SerializerParameters): ReturnType<Serializer> => {
    for (const processor of processors) {
      if (processor) {
        props = processor(...props);
      }
    }

    return finalSerializer(...props);
  };
}

export { SerialAsset };<|MERGE_RESOLUTION|>--- conflicted
+++ resolved
@@ -4,14 +4,9 @@
  * This source code is licensed under the MIT license found in the
  * LICENSE file in the root directory of this source tree.
  */
-<<<<<<< HEAD
 import { Graph, MixedOutput, Module } from 'metro';
 import { ConfigT, InputConfigT, SerializerConfigT } from 'metro-config';
-=======
 import { isJscSafeUrl, toNormalUrl } from 'jsc-safe-url';
-import { MixedOutput } from 'metro';
-import { InputConfigT, SerializerConfigT } from 'metro-config';
->>>>>>> efd4cae1
 import baseJSBundle from 'metro/src/DeltaBundler/Serializers/baseJSBundle';
 import bundleToString from 'metro/src/lib/bundleToString';
 import path from 'path';
@@ -50,23 +45,12 @@
     ...config,
     serializer: {
       ...config.serializer,
-      customSerializer: createSerializerFromSerialProcessors(
-        config,
-        processors,
-        originalSerializer
-      ),
+      customSerializer: createSerializerFromSerialProcessors(processors, originalSerializer),
     },
   };
 }
 
-<<<<<<< HEAD
-function getDefaultSerializer(
-  serializerConfig: SerializerConfigT,
-  fallbackSerializer?: Serializer
-): Serializer {
-=======
 function getDefaultSerializer(fallbackSerializer?: Serializer | null): Serializer {
->>>>>>> efd4cae1
   const defaultSerializer =
     fallbackSerializer ??
     (async (...params: SerializerParameters) => {
@@ -74,17 +58,11 @@
       const outputCode = bundleToString(bundle).code;
       return outputCode;
     });
-<<<<<<< HEAD
-
-  return (...props: SerializerParameters): string | any => {
-    const [entryFile, preModules, graph, options] = props;
-=======
   return async (
     ...props: SerializerParameters
   ): Promise<string | { code: string; map: string }> => {
-    const [, , graph, options] = props;
-    const jsCode = await defaultSerializer(...props);
->>>>>>> efd4cae1
+    const [entryFile, preModules, graph, options] = props;
+    // const jsCode = await defaultSerializer(...props);
 
     if (!options.sourceUrl) {
       return defaultSerializer(...props);
@@ -274,11 +252,10 @@
 };
 
 export function createSerializerFromSerialProcessors(
-  config: ConfigT,
   processors: (SerializerPlugin | undefined)[],
   originalSerializer?: Serializer | null
 ): Serializer {
-  const finalSerializer = getDefaultSerializer(config?.serializer, originalSerializer);
+  const finalSerializer = getDefaultSerializer(originalSerializer);
   return (...props: SerializerParameters): ReturnType<Serializer> => {
     for (const processor of processors) {
       if (processor) {
