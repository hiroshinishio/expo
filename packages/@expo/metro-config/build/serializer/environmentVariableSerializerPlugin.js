"use strict";
<<<<<<< HEAD
var __importDefault = (this && this.__importDefault) || function (mod) {
    return (mod && mod.__esModule) ? mod : { "default": mod };
};
Object.defineProperty(exports, "__esModule", { value: true });
exports.environmentVariableSerializerPlugin = exports.getTransformEnvironment = exports.replaceEnvironmentVariables = void 0;
const countLines_1 = __importDefault(require("metro/src/lib/countLines"));
=======

Object.defineProperty(exports, "__esModule", {
  value: true
});
exports.environmentVariableSerializerPlugin = environmentVariableSerializerPlugin;
exports.getTransformEnvironment = getTransformEnvironment;
exports.replaceEnvironmentVariables = replaceEnvironmentVariables;
function _CountingSet() {
  const data = _interopRequireDefault(require("metro/src/lib/CountingSet"));
  _CountingSet = function () {
    return data;
  };
  return data;
}
function _countLines() {
  const data = _interopRequireDefault(require("metro/src/lib/countLines"));
  _countLines = function () {
    return data;
  };
  return data;
}
function _interopRequireDefault(obj) { return obj && obj.__esModule ? obj : { default: obj }; }
/**
 * Copyright © 2022 650 Industries.
 *
 * This source code is licensed under the MIT license found in the
 * LICENSE file in the root directory of this source tree.
 */

>>>>>>> efd4cae1
const debug = require('debug')('expo:metro-config:serializer:env-var');
function replaceEnvironmentVariables(code, env) {
    // match and replace env variables that aren't NODE_ENV or JEST_WORKER_ID
    // return code.match(/process\.env\.(EXPO_PUBLIC_[A-Z_]+)/g);
    return code.replace(/process\.env\.([a-zA-Z0-9_]+)/gm, (match) => {
        const name = match.replace('process.env.', '');
        if (
        // Must start with EXPO_PUBLIC_ to be replaced
        !/^EXPO_PUBLIC_/.test(name)) {
            return match;
        }
        const value = JSON.stringify(env[name] ?? '');
        debug(`Inlining environment variable "${match}" with ${value}`);
        return value;
    });
}
exports.replaceEnvironmentVariables = replaceEnvironmentVariables;
function getTransformEnvironment(url) {
    const match = url.match(/[&?]transform\.environment=([^&]+)/);
    return match ? match[1] : null;
}
exports.getTransformEnvironment = getTransformEnvironment;
function getAllExpoPublicEnvVars() {
    // Create an object containing all environment variables that start with EXPO_PUBLIC_
    const env = {};
    for (const key in process.env) {
        if (key.startsWith('EXPO_PUBLIC_')) {
            // @ts-ignore
            env[key] = process.env[key];
        }
    }
    return env;
}
function environmentVariableSerializerPlugin(entryPoint, preModules, graph, options) {
    // Skip replacement in Node.js environments.
    if (options.sourceUrl && getTransformEnvironment(options.sourceUrl) === 'node') {
        debug('Skipping environment variable inlining in Node.js environment.');
        return [entryPoint, preModules, graph, options];
    }
    // Adds about 5ms on a blank Expo Router app.
    // TODO: We can probably cache the results.
    // In development, we need to add the process.env object to ensure it
    // persists between Fast Refresh updates.
    if (options.dev) {
        // Set the process.env object to the current environment variables object
        // ensuring they aren't iterable, settable, or enumerable.
        const str = `process.env=Object.defineProperties(process.env, {${Object.keys(getAllExpoPublicEnvVars())
            .map((key) => `${JSON.stringify(key)}: { value: ${JSON.stringify(process.env[key])} }`)
            .join(',')}});`;
        const [firstModule, ...restModules] = preModules;
        // const envCode = `var process=this.process||{};${str}`;
        // process.env
        return [
            entryPoint,
            [
                // First module defines the process.env object.
                firstModule,
                // Second module modifies the process.env object.
                getEnvPrelude(str),
                // Now we add the rest
                ...restModules,
            ],
            graph,
            options,
        ];
    }
    // In production, inline all process.env variables to ensure they cannot be iterated and read arbitrarily.
    for (const value of graph.dependencies.values()) {
        // Skip node_modules, the feature is a bit too sensitive to allow in arbitrary code.
        if (/node_modules/.test(value.path)) {
            continue;
        }
        for (const index in value.output) {
            // TODO: This probably breaks source maps.
            const code = replaceEnvironmentVariables(value.output[index].data.code, process.env);
            value.output[index].data.code = code;
        }
    }
    return [entryPoint, preModules, graph, options];
}
exports.environmentVariableSerializerPlugin = environmentVariableSerializerPlugin;
function getEnvPrelude(contents) {
<<<<<<< HEAD
    const code = '// HMR env vars from Expo CLI (dev-only)\n' + contents;
    const name = '__env__';
    return {
        dependencies: new Map(),
        getSource: () => Buffer.from(code),
        inverseDependencies: new Set(),
        path: name,
        output: [
            {
                type: 'js/script/virtual',
                data: {
                    code,
                    lineCount: (0, countLines_1.default)(code),
                    map: [],
                },
            },
        ],
    };
}
=======
  const code = '// HMR env vars from Expo CLI (dev-only)\n' + contents;
  const name = '__env__';
  const lineCount = (0, _countLines().default)(code);
  return {
    dependencies: new Map(),
    getSource: () => Buffer.from(code),
    inverseDependencies: new (_CountingSet().default)(),
    path: name,
    output: [{
      type: 'js/script/virtual',
      data: {
        code,
        // @ts-expect-error: typed incorrectly upstream
        lineCount,
        map: []
      }
    }]
  };
}
//# sourceMappingURL=environmentVariableSerializerPlugin.js.map
>>>>>>> efd4cae1
<|MERGE_RESOLUTION|>--- conflicted
+++ resolved
@@ -1,12 +1,4 @@
 "use strict";
-<<<<<<< HEAD
-var __importDefault = (this && this.__importDefault) || function (mod) {
-    return (mod && mod.__esModule) ? mod : { "default": mod };
-};
-Object.defineProperty(exports, "__esModule", { value: true });
-exports.environmentVariableSerializerPlugin = exports.getTransformEnvironment = exports.replaceEnvironmentVariables = void 0;
-const countLines_1 = __importDefault(require("metro/src/lib/countLines"));
-=======
 
 Object.defineProperty(exports, "__esModule", {
   value: true
@@ -36,110 +28,81 @@
  * LICENSE file in the root directory of this source tree.
  */
 
->>>>>>> efd4cae1
 const debug = require('debug')('expo:metro-config:serializer:env-var');
 function replaceEnvironmentVariables(code, env) {
-    // match and replace env variables that aren't NODE_ENV or JEST_WORKER_ID
-    // return code.match(/process\.env\.(EXPO_PUBLIC_[A-Z_]+)/g);
-    return code.replace(/process\.env\.([a-zA-Z0-9_]+)/gm, (match) => {
-        const name = match.replace('process.env.', '');
-        if (
-        // Must start with EXPO_PUBLIC_ to be replaced
-        !/^EXPO_PUBLIC_/.test(name)) {
-            return match;
-        }
-        const value = JSON.stringify(env[name] ?? '');
-        debug(`Inlining environment variable "${match}" with ${value}`);
-        return value;
-    });
+  // match and replace env variables that aren't NODE_ENV or JEST_WORKER_ID
+  // return code.match(/process\.env\.(EXPO_PUBLIC_[A-Z_]+)/g);
+  return code.replace(/process\.env\.([a-zA-Z0-9_]+)/gm, match => {
+    var _env$name;
+    const name = match.replace('process.env.', '');
+    if (
+    // Must start with EXPO_PUBLIC_ to be replaced
+    !/^EXPO_PUBLIC_/.test(name)) {
+      return match;
+    }
+    const value = JSON.stringify((_env$name = env[name]) !== null && _env$name !== void 0 ? _env$name : '');
+    debug(`Inlining environment variable "${match}" with ${value}`);
+    return value;
+  });
 }
-exports.replaceEnvironmentVariables = replaceEnvironmentVariables;
 function getTransformEnvironment(url) {
-    const match = url.match(/[&?]transform\.environment=([^&]+)/);
-    return match ? match[1] : null;
+  const match = url.match(/[&?]transform\.environment=([^&]+)/);
+  return match ? match[1] : null;
 }
-exports.getTransformEnvironment = getTransformEnvironment;
 function getAllExpoPublicEnvVars() {
-    // Create an object containing all environment variables that start with EXPO_PUBLIC_
-    const env = {};
-    for (const key in process.env) {
-        if (key.startsWith('EXPO_PUBLIC_')) {
-            // @ts-ignore
-            env[key] = process.env[key];
-        }
+  // Create an object containing all environment variables that start with EXPO_PUBLIC_
+  const env = {};
+  for (const key in process.env) {
+    if (key.startsWith('EXPO_PUBLIC_')) {
+      // @ts-ignore
+      env[key] = process.env[key];
     }
-    return env;
+  }
+  return env;
 }
 function environmentVariableSerializerPlugin(entryPoint, preModules, graph, options) {
-    // Skip replacement in Node.js environments.
-    if (options.sourceUrl && getTransformEnvironment(options.sourceUrl) === 'node') {
-        debug('Skipping environment variable inlining in Node.js environment.');
-        return [entryPoint, preModules, graph, options];
+  // Skip replacement in Node.js environments.
+  if (options.sourceUrl && getTransformEnvironment(options.sourceUrl) === 'node') {
+    debug('Skipping environment variable inlining in Node.js environment.');
+    return [entryPoint, preModules, graph, options];
+  }
+
+  // Adds about 5ms on a blank Expo Router app.
+  // TODO: We can probably cache the results.
+
+  // In development, we need to add the process.env object to ensure it
+  // persists between Fast Refresh updates.
+  if (options.dev) {
+    // Set the process.env object to the current environment variables object
+    // ensuring they aren't iterable, settable, or enumerable.
+    const str = `process.env=Object.defineProperties(process.env, {${Object.keys(getAllExpoPublicEnvVars()).map(key => `${JSON.stringify(key)}: { value: ${JSON.stringify(process.env[key])} }`).join(',')}});`;
+    const [firstModule, ...restModules] = preModules;
+    // const envCode = `var process=this.process||{};${str}`;
+    // process.env
+    return [entryPoint, [
+    // First module defines the process.env object.
+    firstModule,
+    // Second module modifies the process.env object.
+    getEnvPrelude(str),
+    // Now we add the rest
+    ...restModules], graph, options];
+  }
+
+  // In production, inline all process.env variables to ensure they cannot be iterated and read arbitrarily.
+  for (const value of graph.dependencies.values()) {
+    // Skip node_modules, the feature is a bit too sensitive to allow in arbitrary code.
+    if (/node_modules/.test(value.path)) {
+      continue;
     }
-    // Adds about 5ms on a blank Expo Router app.
-    // TODO: We can probably cache the results.
-    // In development, we need to add the process.env object to ensure it
-    // persists between Fast Refresh updates.
-    if (options.dev) {
-        // Set the process.env object to the current environment variables object
-        // ensuring they aren't iterable, settable, or enumerable.
-        const str = `process.env=Object.defineProperties(process.env, {${Object.keys(getAllExpoPublicEnvVars())
-            .map((key) => `${JSON.stringify(key)}: { value: ${JSON.stringify(process.env[key])} }`)
-            .join(',')}});`;
-        const [firstModule, ...restModules] = preModules;
-        // const envCode = `var process=this.process||{};${str}`;
-        // process.env
-        return [
-            entryPoint,
-            [
-                // First module defines the process.env object.
-                firstModule,
-                // Second module modifies the process.env object.
-                getEnvPrelude(str),
-                // Now we add the rest
-                ...restModules,
-            ],
-            graph,
-            options,
-        ];
+    for (const index in value.output) {
+      // TODO: This probably breaks source maps.
+      const code = replaceEnvironmentVariables(value.output[index].data.code, process.env);
+      value.output[index].data.code = code;
     }
-    // In production, inline all process.env variables to ensure they cannot be iterated and read arbitrarily.
-    for (const value of graph.dependencies.values()) {
-        // Skip node_modules, the feature is a bit too sensitive to allow in arbitrary code.
-        if (/node_modules/.test(value.path)) {
-            continue;
-        }
-        for (const index in value.output) {
-            // TODO: This probably breaks source maps.
-            const code = replaceEnvironmentVariables(value.output[index].data.code, process.env);
-            value.output[index].data.code = code;
-        }
-    }
-    return [entryPoint, preModules, graph, options];
+  }
+  return [entryPoint, preModules, graph, options];
 }
-exports.environmentVariableSerializerPlugin = environmentVariableSerializerPlugin;
 function getEnvPrelude(contents) {
-<<<<<<< HEAD
-    const code = '// HMR env vars from Expo CLI (dev-only)\n' + contents;
-    const name = '__env__';
-    return {
-        dependencies: new Map(),
-        getSource: () => Buffer.from(code),
-        inverseDependencies: new Set(),
-        path: name,
-        output: [
-            {
-                type: 'js/script/virtual',
-                data: {
-                    code,
-                    lineCount: (0, countLines_1.default)(code),
-                    map: [],
-                },
-            },
-        ],
-    };
-}
-=======
   const code = '// HMR env vars from Expo CLI (dev-only)\n' + contents;
   const name = '__env__';
   const lineCount = (0, _countLines().default)(code);
@@ -159,5 +122,4 @@
     }]
   };
 }
-//# sourceMappingURL=environmentVariableSerializerPlugin.js.map
->>>>>>> efd4cae1
+//# sourceMappingURL=environmentVariableSerializerPlugin.js.map