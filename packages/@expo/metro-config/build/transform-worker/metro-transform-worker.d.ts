--- conflicted
+++ resolved
@@ -10,14 +10,6 @@
     readonly dependencies: CollectedDependencies['dependencies'];
     readonly output: readonly ExpoJsOutput[];
 }
-<<<<<<< HEAD
-export type ExpoJsOutput = Pick<JsOutput, 'type'> & {
-    readonly data: JsOutput['data'] & {
-        readonly reactClientReference?: string;
-        readonly webviewReference?: string;
-    };
-};
-=======
 export declare class InvalidRequireCallError extends Error {
     innerError: InternalInvalidRequireCallError;
     filename: string;
@@ -33,7 +25,6 @@
     importDefault: string;
     importAll: string;
 }): TFile;
->>>>>>> 94b7c29b
 export declare function transform(config: JsTransformerConfig, projectRoot: string, filename: string, data: Buffer, options: JsTransformOptions): Promise<TransformResponse>;
 export declare function getCacheKey(config: JsTransformerConfig): string;
 export declare function collectDependenciesForShaking(ast: babylon.ParseResult<t.File>, options: CollectDependenciesOptions): Readonly<{
